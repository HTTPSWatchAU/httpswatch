--- conflicted
+++ resolved
@@ -10,33 +10,16 @@
             "shortname": "augovt"
         },
         {
-<<<<<<< HEAD
             "name": "Global",
             "external": "https://httpswatch.com/global"
         },
         {
             "name": "United States",
             "external": "https://httpswatch.com/us"
-=======
-            "name": "Australia",
-            "external": "https://httpswatch.com.au/"
->>>>>>> e11496c6
         },
         {
             "name": "New Zealand",
             "external": "https://httpswatch.nz/"
-        },
-        {
-            "name": "Sweden",
-<<<<<<< HEAD
-            "external": "https://httpswatch.com/se"
-=======
-            "shortname": "se"
-        },
-        {
-            "name": "Programming",
-            "shortname": "programming"
->>>>>>> e11496c6
         }
     ]
 }