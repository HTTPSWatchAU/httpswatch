--- conflicted
+++ resolved
@@ -71,11 +71,7 @@
         {% else %}
         Tell {{ site.name|e }} they should improve their HTTPS support:
         {% endif %}
-<<<<<<< HEAD
-          <a class="twitter-share-button" href="https://twitter.com/share" data-url="https://httpswatch.com.au/{{ listing.shortname }}#twitter-{{ site.twitter }}" data-text="Hey @{{ site.twitter }} {% if site.status == 'good' %}Thanks for protecting your users with great HTTPS! {% else %}Why don't you protect your users with great HTTPS?{% endif %} #httpswatchau" data-count="horizontal">
-=======
-          <a class="twitter-share-button" href="https://twitter.com/share" data-url="https://httpswatch.com/{{ listing.shortname }}#site-{{ site.twitter }}" data-text="Hey @{{ site.twitter }} {% if site.status == 'good' %}Thanks for protecting your users with great HTTPS!{% else %}Why don't you protect your users with great HTTPS?{% endif %} #httpswatch" data-count="horizontal">
->>>>>>> bff02b41
+          <a class="twitter-share-button" href="https://twitter.com/share" data-url="https://httpswatch.com.au/{{ listing.shortname }}#site-{{ site.twitter }}" data-text="Hey @{{ site.twitter }} {% if site.status == 'good' %}Thanks for protecting your users with great HTTPS! {% else %}Why don't you protect your users with great HTTPS?{% endif %} #httpswatchau" data-count="horizontal">
             Tweet @{{ site.twitter }}
           </a>
         </div>
