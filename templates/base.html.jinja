--- conflicted
+++ resolved
@@ -2,13 +2,8 @@
 <html>
   <head>
     <meta charset="utf-8">
-<<<<<<< HEAD
     <meta name="description" content="HTTPSWatchAU tracks the HTTPS support of prominent Australian websites.">
-    <title>HTTPSWatchAU</title>
-=======
-    <meta name="description" content="HTTPSWatch tracks the HTTPS support of prominent websites.">
-    <title>HTTPSWatch | {% block subtitle %}{% endblock %}</title>
->>>>>>> e11496c6
+    <title>HTTPSWatchAU | {% block subtitle %}{% endblock %}</title>
     <link rel="stylesheet" type="text/css" href="/static/main.css">
     <link rel="icon" type="image/png" href="/static/favicon.png">
     {% block extra_head %}{% endblock %}
