<!doctype html>
<html>
  <head>
    <meta charset="utf-8">
<<<<<<< HEAD
    <meta name="description" content="HTTPSWatchAU tracks the HTTPS support of prominent Australian websites.">
    <title>HTTPSWatchAU | {% block subtitle %}{% endblock %}</title>
=======
    <meta name="description" content="HTTPSWatch tracks the HTTPS support of prominent websites.">
    <meta name="viewport" content="width=800">
    <title>HTTPSWatch | {% block subtitle %}{% endblock %}</title>
>>>>>>> 1fcc5364
    <link rel="stylesheet" type="text/css" href="/static/main.css">
    <link rel="icon" type="image/png" href="/static/favicon.png">
    {% block extra_head %}{% endblock %}
  </head>
  <body>
    <header>
      <nav class="header-nav">
        <ul class="header-nav-list">
        {% for page in meta["listings"] %}
          <li>
          {% if page.shortname is defined and listing is defined and page.shortname == listing.shortname %}
            <span class="header-nav-link-current">{{ page.name }}</span>
          {% else %}
            <a class="header-nav-link" href="{{ page.external if page.external is defined else "/" + page.shortname }}">{{ page.name }}</a>
          {% endif %}
          </li>
        {% endfor %}
        </ul>
      </nav>
    </header>
    <div id="content-wrapper">
      {% block body %}{% endblock %}
      <footer>
        Created by <a href="https://benjamin.pe">Benjamin Peterson</a>. Forked by <a href="http://www.github.com/fukawi2/">Phillip Smith</a>. Maintained by <a href="https://twitter.com/RedLetterSec/">@RedLetterSec</a>.<br />Last updated <time>{{ update_time }}</time>.
      </footer>
    </div>
  </body>
</html><|MERGE_RESOLUTION|>--- conflicted
+++ resolved
@@ -2,14 +2,9 @@
 <html>
   <head>
     <meta charset="utf-8">
-<<<<<<< HEAD
     <meta name="description" content="HTTPSWatchAU tracks the HTTPS support of prominent Australian websites.">
+    <meta name="viewport" content="width=800">
     <title>HTTPSWatchAU | {% block subtitle %}{% endblock %}</title>
-=======
-    <meta name="description" content="HTTPSWatch tracks the HTTPS support of prominent websites.">
-    <meta name="viewport" content="width=800">
-    <title>HTTPSWatch | {% block subtitle %}{% endblock %}</title>
->>>>>>> 1fcc5364
     <link rel="stylesheet" type="text/css" href="/static/main.css">
     <link rel="icon" type="image/png" href="/static/favicon.png">
     {% block extra_head %}{% endblock %}
