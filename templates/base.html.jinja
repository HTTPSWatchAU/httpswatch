<!doctype html>
<html>
  <head>
    <meta charset="utf-8">
    <meta name="description" content="HTTPSWatchAU tracks the HTTPS support of prominent Australian websites.">
    <title>HTTPSWatchAU | {% block subtitle %}{% endblock %}</title>
    <link rel="stylesheet" type="text/css" href="/static/main.css">
    <link rel="icon" type="image/png" href="/static/favicon.png">
    {% block extra_head %}{% endblock %}
  </head>
  <body>
    <header>
      <nav class="header-nav">
        <ul class="header-nav-list">
        {% for page in meta["listings"] %}
          <li>
          {% if page.shortname is defined and listing is defined and page.shortname == listing.shortname %}
            <span class="header-nav-link-current">{{ page.name }}</span>
          {% else %}
            <a class="header-nav-link" href="{{ page.external if page.external is defined else "/" + page.shortname }}">{{ page.name }}</a>
          {% endif %}
          </li>
        {% endfor %}
        </ul>
      </nav>
    </header>
    <div id="content-wrapper">
      {% block body %}{% endblock %}
      <footer>
<<<<<<< HEAD
        Created by <a href="http://www.benjamin-peterson.org">Benjamin Peterson</a>. Forked by <a href="http://www.github.com/fukawi2/">Phillip Smith</a>. Maintained by <a href="https://twitter.com/RedLetterSec/">@RedLetterSec</a>.<br />Last updated <time>{{ update_time }}</time>.
=======
        Created by <a href="https://benjamin.pe">Benjamin Peterson</a>. Last updated <time>{{ update_time }}</time>.
>>>>>>> 4b47bc74
      </footer>
    </div>
  </body>
</html><|MERGE_RESOLUTION|>--- conflicted
+++ resolved
@@ -27,11 +27,7 @@
     <div id="content-wrapper">
       {% block body %}{% endblock %}
       <footer>
-<<<<<<< HEAD
-        Created by <a href="http://www.benjamin-peterson.org">Benjamin Peterson</a>. Forked by <a href="http://www.github.com/fukawi2/">Phillip Smith</a>. Maintained by <a href="https://twitter.com/RedLetterSec/">@RedLetterSec</a>.<br />Last updated <time>{{ update_time }}</time>.
-=======
-        Created by <a href="https://benjamin.pe">Benjamin Peterson</a>. Last updated <time>{{ update_time }}</time>.
->>>>>>> 4b47bc74
+        Created by <a href="https://benjamin.pe">Benjamin Peterson</a>. Forked by <a href="http://www.github.com/fukawi2/">Phillip Smith</a>. Maintained by <a href="https://twitter.com/RedLetterSec/">@RedLetterSec</a>.<br />Last updated <time>{{ update_time }}</time>.
       </footer>
     </div>
   </body>
